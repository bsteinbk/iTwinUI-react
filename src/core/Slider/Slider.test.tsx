--- conflicted
+++ resolved
@@ -429,19 +429,12 @@
     thumb = container.querySelector('.iui-slider-thumb') as HTMLDivElement;
     fireEvent.mouseLeave(thumb);
   });
-  const tippyBox = container.querySelector('.tippy-box') as HTMLDivElement;
-  expect((tippyBox.parentElement as HTMLElement).style.visibility).toEqual(
-    'hidden',
-  );
+  const tippy = container.querySelector('[data-tippy-root]') as HTMLElement;
+  expect(tippy.style.visibility).toEqual('hidden');
 });
 
 it('should show tooltip on thumb focus', () => {
-<<<<<<< HEAD
   const { container } = render(<Slider values={defaultSingleValue} />);
-=======
-  const wrapper = render(<Slider values={defaultSingleValue} />);
-  const { container } = wrapper;
->>>>>>> c8ed916a
   assertBaseElement(container);
   let thumb = container.querySelector('.iui-slider-thumb') as HTMLDivElement;
   expect(thumb.classList).not.toContain('iui-active');
@@ -458,15 +451,8 @@
     thumb = container.querySelector('.iui-slider-thumb') as HTMLDivElement;
     thumb.blur();
   });
-<<<<<<< HEAD
-  const tippyBox = container.querySelector('.tippy-box') as HTMLDivElement;
-  expect((tippyBox.parentElement as HTMLElement).style.visibility).toEqual(
-    'hidden',
-  );
-=======
-  const tippy = document.querySelector('[data-tippy-root]') as HTMLElement;
+  const tippy = container.querySelector('[data-tippy-root]') as HTMLElement;
   expect(tippy.style.visibility).toEqual('hidden');
->>>>>>> c8ed916a
 });
 
 it('should apply thumb props', () => {

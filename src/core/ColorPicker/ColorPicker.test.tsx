/*---------------------------------------------------------------------------------------------
 * Copyright (c) Bentley Systems, Incorporated. All rights reserved.
 * See LICENSE.md in the project root for license terms and full copyright notice.
 *--------------------------------------------------------------------------------------------*/
import React from 'react';
import { fireEvent, render } from '@testing-library/react';
import { ColorPicker } from './ColorPicker';
import { ColorValue } from '../utils/color/ColorValue';

it('should render in its most basic state', () => {
  const { container } = render(
    <ColorPicker
      paletteProps={{
        colors: [
          ColorValue.create('#9BA5AF'),
          ColorValue.create('#23450b'),
          ColorValue.create('#00121D'),
          ColorValue.create('#002A44'),
        ],
      }}
    />,
  );

  expect(container.querySelector(`.iui-color-picker`)).toBeTruthy();
  expect(container.querySelector(`.iui-color-palette`)).toBeTruthy();
  expect(container.querySelectorAll(`.iui-color-swatch`).length).toBe(4);
});

it('should add className and style correctly', () => {
  const { container } = render(
    <ColorPicker className='test-class' style={{ width: '100px' }} />,
  );

  const swatch = container.querySelector(
    '.iui-color-picker.test-class',
  ) as HTMLElement;
  expect(swatch).toBeTruthy();
  expect(swatch.style.width).toBe('100px');
});

it('should initially focus on active color', () => {
  const { container } = render(
    <ColorPicker
      paletteProps={{
        colors: [
          ColorValue.create('#9BA5AF'),
          ColorValue.create('#23450b'),
          ColorValue.create('#00121D'),
          ColorValue.create('#002A44'),
        ],
      }}
      selectedColor={ColorValue.create('#23450b')}
    />,
  );

  const colorSwatches = Array.from<HTMLElement>(
    container.querySelectorAll('.iui-color-swatch'),
  );
  const focusedIndex = colorSwatches.findIndex(
    (swatch) => swatch === document.activeElement,
  );
  const activeIndex = colorSwatches.findIndex(
    (swatch) =>
      swatch.tabIndex === 0 || swatch.getAttribute('aria-selected') == 'true',
  );

  expect(focusedIndex).toEqual(activeIndex);
});

it('should handle keyboard navigation', () => {
  const onColorClick = jest.fn();

  const colorsList = [
    ColorValue.create('#FFFFFF'),
    ColorValue.create('#5A6973'),
    ColorValue.create('#002A44'),
    ColorValue.create('#00426B'),
    ColorValue.create('#005A92'),
    ColorValue.create('#0073BA'),
    ColorValue.create('#30B0FF'),
    ColorValue.create('#58BFFF'),
    ColorValue.create('#7FCEFF'),
    ColorValue.create('#A6DDFF'),
    ColorValue.create('#00121D'),
    ColorValue.create('#CDECFF'),
    ColorValue.create('#E5F5FD'),
    ColorValue.create('#010200'),
  ];

  const { container } = render(
    <ColorPicker
      paletteProps={{
        colors: colorsList,
      }}
      selectedColor={colorsList[10]}
      onChangeCompleted={onColorClick}
    />,
  );

  const colorSwatches = Array.from<HTMLElement>(
    container.querySelectorAll('.iui-color-swatch'),
  );
  expect(colorSwatches).toBeTruthy();
  expect(colorSwatches.length).toBe(colorsList.length);

  const colorPalette = container.querySelector(
    `.iui-color-palette`,
  ) as HTMLElement;
  expect(colorPalette).toBeTruthy();

  let focusedIndex = -1;
  let expectedIndex = -1;

  // Go Down
  focusedIndex = colorSwatches.findIndex(
    (swatch) => swatch === document.activeElement,
  );
  expectedIndex = colorSwatches.findIndex(
    (swatch, index) =>
      index > focusedIndex &&
      swatch.offsetLeft === colorSwatches[focusedIndex].offsetLeft,
  );

  fireEvent.keyDown(colorPalette, { key: 'ArrowDown' });

  colorSwatches.forEach((item, index) => {
    expect(document.activeElement === item).toBe(expectedIndex === index);
  });

  // Go Up
  focusedIndex = colorSwatches.findIndex(
    (swatch) => swatch === document.activeElement,
  );
  for (let i = focusedIndex - 1; i >= 0; i--) {
    if (colorSwatches[i].offsetLeft == colorSwatches[focusedIndex].offsetLeft) {
      expectedIndex = i;
      break;
    }
  }

  fireEvent.keyDown(colorPalette, { key: 'ArrowUp' });

  colorSwatches.forEach((item, index) => {
    expect(document.activeElement === item).toBe(expectedIndex === index);
  });

  // Go Left
  focusedIndex = colorSwatches.findIndex(
    (swatch) => swatch === document.activeElement,
  );
  expectedIndex = focusedIndex - 1;

  fireEvent.keyDown(colorPalette, { key: 'ArrowLeft' });

  colorSwatches.forEach((item, index) => {
    expect(document.activeElement === item).toBe(expectedIndex === index);
  });

  // Go Right
  focusedIndex = colorSwatches.findIndex(
    (swatch) => swatch === document.activeElement,
  );
  expectedIndex = focusedIndex + 1;

  fireEvent.keyDown(colorPalette, { key: 'ArrowRight' });

  colorSwatches.forEach((item, index) => {
    expect(document.activeElement === item).toBe(expectedIndex === index);
  });

  // Go right and select with enter
  fireEvent.keyDown(colorPalette, { key: 'ArrowRight' });
  fireEvent.keyDown(colorPalette, { key: 'Enter' });
  expect(onColorClick).toHaveBeenCalledTimes(1);

  // Go right and select with space
  fireEvent.keyDown(colorPalette, { key: 'ArrowRight' });
  fireEvent.keyDown(colorPalette, { key: ' ' });
  expect(onColorClick).toHaveBeenCalledTimes(2);
});

it('should render properly with no color swatches', () => {
  const { container } = render(<ColorPicker />);

  const colorSwatches = Array.from<HTMLElement>(
    container.querySelectorAll('.iui-color-swatch'),
  );
  expect(colorSwatches).toBeTruthy();
  expect(colorSwatches.length).toEqual(0);

  expect(container.querySelector(`.iui-color-palette`)).toBeFalsy();
});

it('should render advanced color picker with no color swatches', () => {
  const { container } = render(
    <ColorPicker builderProps={{ defaultColorInputType: 'HEX' }} />,
  );

  expect(container.querySelector(`.iui-color-picker`)).toBeTruthy();
  expect(container.querySelector(`.iui-color-selection-wrapper`)).toBeTruthy();
  expect(
<<<<<<< HEAD
    container.querySelector(
      `.iui-color-picker-input-container .iui-color-picker-section-label`,
    ),
  ).toBeTruthy();
  expect(
    container.querySelector(
      `.iui-color-picker-palette-container .iui-color-picker-section-label`,
    ),
  ).toBeFalsy();
=======
    container.querySelectorAll(`.iui-color-picker-section-label`).length,
  ).toBe(1);
  expect(
    container.querySelectorAll(`.iui-color-picker-section-label`)[0]
      .textContent,
  ).toBe('HEX');
>>>>>>> 5292786a
  expect(container.querySelector(`.iui-color-palette`)).toBeFalsy();
  expect(container.querySelector(`.iui-color-field`)).toBeTruthy();
  expect(container.querySelector(`.iui-hue-slider`)).toBeTruthy();
  expect(container.querySelector(`.iui-color-dot`)).toBeTruthy();
  expect(container.querySelectorAll(`.iui-color-swatch`).length).toBe(0);
});

it('should render advanced color picker with color swatches and no title', () => {
  const { container } = render(
    <ColorPicker
      paletteProps={{ colors: [ColorValue.create('#FFFFFF')] }}
      builderProps={{ defaultColorInputType: 'HEX' }}
    />,
  );

  expect(container.querySelector(`.iui-color-picker`)).toBeTruthy();
  expect(container.querySelector(`.iui-color-selection-wrapper`)).toBeTruthy();
  expect(
<<<<<<< HEAD
    container.querySelector(
      `.iui-color-picker-input-container .iui-color-picker-section-label`,
    ),
  ).toBeTruthy();
  expect(
    container.querySelector(
      `.iui-color-picker-palette-container .iui-color-picker-section-label`,
    ),
  ).toBeFalsy();
=======
    container.querySelectorAll(`.iui-color-picker-section-label`).length,
  ).toBe(1);
  expect(
    container.querySelectorAll(`.iui-color-picker-section-label`)[0]
      .textContent,
  ).toEqual('HEX');
  expect(container.querySelector(`.iui-color-palette`)).toBeTruthy();
  expect(container.querySelector(`.iui-color-field`)).toBeTruthy();
  expect(container.querySelector(`.iui-hue-slider`)).toBeTruthy();
  expect(container.querySelector(`.iui-color-dot`)).toBeTruthy();

  expect(container.querySelectorAll(`.iui-color-swatch`).length).toBe(1);
});

it('should render advanced color picker with color swatches and title', () => {
  const { container } = render(
    <ColorPicker
      paletteProps={{ colors: ['#FFFFFF'], colorPaletteTitle: 'Test Title' }}
      builderProps={{ defaultColorInputType: 'HEX' }}
    />,
  );

  expect(container.querySelector(`.iui-color-picker`)).toBeTruthy();
  expect(container.querySelector(`.iui-color-selection-wrapper`)).toBeTruthy();
  expect(
    container.querySelectorAll(`.iui-color-picker-section-label`).length,
  ).toBe(2);
  expect(
    container.querySelectorAll(`.iui-color-picker-section-label`)[0]
      .textContent,
  ).toEqual('HEX');
  expect(
    container.querySelectorAll(`.iui-color-picker-section-label`)[1]
      .textContent,
  ).toEqual('Test Title');
>>>>>>> 5292786a
  expect(container.querySelector(`.iui-color-palette`)).toBeTruthy();
  expect(container.querySelector(`.iui-color-field`)).toBeTruthy();
  expect(container.querySelector(`.iui-hue-slider`)).toBeTruthy();
  expect(container.querySelector(`.iui-color-dot`)).toBeTruthy();

  expect(container.querySelectorAll(`.iui-color-swatch`).length).toBe(1);
});

it('should render color picker with color palette title', () => {
  const { container } = render(
    <ColorPicker
      paletteProps={{
        colors: [ColorValue.create('#FFFFFF')],
        colorPaletteTitle: 'Test Title',
      }}
    />,
  );

  expect(container.querySelector(`.iui-color-picker`)).toBeTruthy();
  expect(
    container.querySelector(`.iui-color-picker-section-label`),
  ).toBeTruthy();
  expect(container.querySelector(`.iui-color-palette`)).toBeTruthy();

  expect(container.querySelectorAll(`.iui-color-swatch`).length).toBe(1);
  expect(
    container.querySelector(`.iui-color-picker-section-label`)?.textContent,
  ).toEqual('Test Title');
});

// it('should set the selected color', () => {
//   window.CSS = { supports: () => true, escape: (i) => i };

//   const { container } = render(
//     <ColorPicker
//       selectedColor={ColorValue.fromHSL({ h: 42, s: 100, l: 50 })}
//     />,
//   );

//   //Set the correct square color
//   const square = container.querySelector('.iui-color-field') as HTMLElement;
//   expect(square).toBeTruthy();
//   expect(square.style.getPropertyValue('--color')).toEqual(
//     'hsl(42, 100%, 50%)',
//   );

//   //Set the correct dot color
//   const colorDot = container.querySelector('.iui-color-dot') as HTMLElement;
//   expect(colorDot).toBeTruthy();
//   expect(colorDot.style.getPropertyValue('--selected-color')).toEqual(
//     'hsl(42, 100%, 50%)',
//   );
// });

// it('should set the dot positions', () => {
//   window.CSS = { supports: () => true, escape: (i) => i };

//   const { container } = render(
//     <ColorPicker
//       selectedColor={ColorValue.fromHSL({ h: 42, s: 100, l: 50 })}
//     />,
//   );

//   //Set the correct position on color square
//   const colorDot = container.querySelector('.iui-color-dot') as HTMLElement;
//   expect(colorDot).toBeTruthy();
//   expect(colorDot.style.getPropertyValue('--left')).toEqual('100%');
//   expect(colorDot.style.getPropertyValue('--top')).toEqual('0%');

//   //Set the correct position on the slider
//   const sliderDot = container.querySelector(
//     '.iui-color-dot.iui-white',
//   ) as HTMLElement;
//   expect(sliderDot).toBeTruthy();
//   expect(sliderDot.style.getPropertyValue('--top')).toEqual('12%');
// });

// it('should handle arrow key navigation on slider dot', () => {
//   const onSelectionChanged = jest.fn();

//   const { container } = render(
//     <ColorPicker
//       onChangeCompleted={onSelectionChanged}
//       selectedColor={ColorValue.fromHSL({ h: 0, s: 100, l: 50 })}
//     />,
//   );

//   const square = container.querySelector('.iui-color-field') as HTMLElement;
//   expect(square).toBeTruthy();
//   expect(square.style.getPropertyValue('--color')).toEqual('hsl(0, 100%, 50%)');

//   const sliderDot = container.querySelector(
//     '.iui-color-dot.iui-white',
//   ) as HTMLElement;
//   expect(sliderDot).toBeTruthy();
//   expect(sliderDot.style.getPropertyValue('--top')).toEqual('0%');

//   // Go down and select with enter
//   fireEvent.keyDown(sliderDot, { key: 'ArrowDown' });
//   fireEvent.keyDown(sliderDot, { key: 'ArrowDown' });
//   fireEvent.keyDown(sliderDot, { key: 'Enter' });
//   expect(onSelectionChanged).toHaveBeenCalledTimes(1);
//   expect(sliderDot.style.getPropertyValue('--top')).toEqual('2%');
//   expect(square.style.getPropertyValue('--color')).toEqual('hsl(7, 100%, 50%)');

//   // Go up and select with space
//   fireEvent.keyDown(sliderDot, { key: 'ArrowUp' });
//   fireEvent.keyDown(sliderDot, { key: ' ' });
//   expect(onSelectionChanged).toHaveBeenCalledTimes(2);
//   expect(sliderDot.style.getPropertyValue('--top')).toEqual('1%');
//   expect(square.style.getPropertyValue('--color')).toEqual('hsl(4, 100%, 50%)');

//   // Go up to the top
//   fireEvent.keyDown(sliderDot, { key: 'ArrowUp' });
//   expect(sliderDot.style.getPropertyValue('--top')).toEqual('0%');
//   fireEvent.keyDown(sliderDot, { key: 'ArrowUp' });
//   expect(sliderDot.style.getPropertyValue('--top')).toEqual('0%');
// });

// it('should handle arrow key navigation on color dot', () => {
//   const onSelectionChanged = jest.fn();

//   const { container } = render(
//     <ColorPicker
//       onChangeCompleted={onSelectionChanged}
//       selectedColor={ColorValue.fromHSL({ h: 0, s: 100, l: 50 })}
//     />,
//   );

//   const square = container.querySelector('.iui-color-field') as HTMLElement;
//   expect(square).toBeTruthy();
//   expect(square.style.getPropertyValue('--color')).toEqual('hsl(0, 100%, 50%)');

//   const colorDot = container.querySelector('.iui-color-dot') as HTMLElement;
//   expect(colorDot).toBeTruthy();
//   expect(colorDot.style.getPropertyValue('--left')).toEqual('100%');
//   expect(colorDot.style.getPropertyValue('--top')).toEqual('0%');

//   // Go down and select with enter
//   fireEvent.keyDown(colorDot, { key: 'ArrowDown' });
//   fireEvent.keyDown(colorDot, { key: 'ArrowDown' });
//   fireEvent.keyDown(colorDot, { key: 'Enter' });
//   expect(onSelectionChanged).toHaveBeenCalledTimes(1);
//   expect(colorDot.style.getPropertyValue('--top')).toEqual('2%');
//   expect(colorDot.style.getPropertyValue('--left')).toEqual('100%');
//   expect(colorDot.style.getPropertyValue('--selected-color')).toEqual(
//     'hsl(0, 100%, 49%)',
//   );

//   // Go left and select with space
//   fireEvent.keyDown(colorDot, { key: 'ArrowLeft' });
//   fireEvent.keyDown(colorDot, { key: ' ' });
//   expect(onSelectionChanged).toHaveBeenCalledTimes(2);
//   expect(colorDot.style.getPropertyValue('--top')).toEqual('2%');
//   expect(colorDot.style.getPropertyValue('--left')).toEqual('99%');
//   expect(colorDot.style.getPropertyValue('--selected-color')).toEqual(
//     'hsl(0, 98%, 49%)',
//   );

//   // Go up to top
//   fireEvent.keyDown(colorDot, { key: 'ArrowUp' });
//   fireEvent.keyDown(colorDot, { key: 'ArrowUp' });
//   expect(colorDot.style.getPropertyValue('--top')).toEqual('0%');
//   expect(colorDot.style.getPropertyValue('--left')).toEqual('99%');
//   expect(colorDot.style.getPropertyValue('--selected-color')).toEqual(
//     'hsl(0, 100%, 51%)',
//   );
//   fireEvent.keyDown(colorDot, { key: 'ArrowUp' });
//   expect(colorDot.style.getPropertyValue('--top')).toEqual('0%');
//   expect(colorDot.style.getPropertyValue('--left')).toEqual('99%');
//   expect(colorDot.style.getPropertyValue('--selected-color')).toEqual(
//     'hsl(0, 100%, 51%)',
//   );

//   // Go right to the edge
//   fireEvent.keyDown(colorDot, { key: 'ArrowRight' });
//   expect(colorDot.style.getPropertyValue('--top')).toEqual('0%');
//   expect(colorDot.style.getPropertyValue('--left')).toEqual('100%');
//   expect(colorDot.style.getPropertyValue('--selected-color')).toEqual(
//     'hsl(0, 100%, 50%)',
//   );
//   fireEvent.keyDown(colorDot, { key: 'ArrowUp' });
//   expect(colorDot.style.getPropertyValue('--top')).toEqual('0%');
//   expect(colorDot.style.getPropertyValue('--left')).toEqual('100%');
//   expect(colorDot.style.getPropertyValue('--selected-color')).toEqual(
//     'hsl(0, 100%, 50%)',
//   );
// });

// it('should handle color conversion', () => {
//   // Any color to hsv
//   const hslColor = ColorValue.fromHSL({ h: 0, s: 100, l: 50 });
//   let color = fillColor(hslColor);
//   expect(color.hsv.displayString).toEqual('hsv(0, 100%, 100%)');

//   const hexColor = ColorValue.fromString('#ff0000');
//   color = fillColor(hexColor);
//   expect(color.hsv.displayString).toEqual('hsv(0, 100%, 100%)');

//   const rgbColor = ColorValue.fromRGB({ r: 255, g: 0, b: 0 });
//   color = fillColor(rgbColor);
//   expect(color.hsv.displayString).toEqual('hsv(0, 100%, 100%)');

//   //hsv to any color
//   const hsvColor = ColorValue.fromHSV({ h: 0, s: 100, v: 100 });
//   color = fillColor(hsvColor);

//   expect(color.hsl.displayString).toEqual('hsl(0, 100%, 50%)');
//   expect(color.hex.hex).toEqual('#ff0000');
//   expect(color.rgb.displayString).toEqual('rgb(255, 0, 0)');
// });<|MERGE_RESOLUTION|>--- conflicted
+++ resolved
@@ -10,6 +10,7 @@
 it('should render in its most basic state', () => {
   const { container } = render(
     <ColorPicker
+      onChangeCompleted={() => {}}
       paletteProps={{
         colors: [
           ColorValue.create('#9BA5AF'),
@@ -28,7 +29,11 @@
 
 it('should add className and style correctly', () => {
   const { container } = render(
-    <ColorPicker className='test-class' style={{ width: '100px' }} />,
+    <ColorPicker
+      className='test-class'
+      style={{ width: '100px' }}
+      onChangeCompleted={() => {}}
+    />,
   );
 
   const swatch = container.querySelector(
@@ -41,6 +46,7 @@
 it('should initially focus on active color', () => {
   const { container } = render(
     <ColorPicker
+      onChangeCompleted={() => {}}
       paletteProps={{
         colors: [
           ColorValue.create('#9BA5AF'),
@@ -180,7 +186,7 @@
 });
 
 it('should render properly with no color swatches', () => {
-  const { container } = render(<ColorPicker />);
+  const { container } = render(<ColorPicker onChangeCompleted={() => {}} />);
 
   const colorSwatches = Array.from<HTMLElement>(
     container.querySelectorAll('.iui-color-swatch'),
@@ -193,30 +199,30 @@
 
 it('should render advanced color picker with no color swatches', () => {
   const { container } = render(
-    <ColorPicker builderProps={{ defaultColorInputType: 'HEX' }} />,
+    <ColorPicker
+      builderProps={{ defaultColorInputType: 'HEX' }}
+      onChangeCompleted={() => {}}
+    />,
   );
 
   expect(container.querySelector(`.iui-color-picker`)).toBeTruthy();
   expect(container.querySelector(`.iui-color-selection-wrapper`)).toBeTruthy();
   expect(
-<<<<<<< HEAD
     container.querySelector(
       `.iui-color-picker-input-container .iui-color-picker-section-label`,
     ),
   ).toBeTruthy();
+  const element = container.querySelector(
+    `.iui-color-picker-input-container .iui-color-picker-section-label`,
+  );
+  expect(element).toBeDefined();
+  expect(element?.textContent).toBe('HEX');
+
   expect(
     container.querySelector(
       `.iui-color-picker-palette-container .iui-color-picker-section-label`,
     ),
   ).toBeFalsy();
-=======
-    container.querySelectorAll(`.iui-color-picker-section-label`).length,
-  ).toBe(1);
-  expect(
-    container.querySelectorAll(`.iui-color-picker-section-label`)[0]
-      .textContent,
-  ).toBe('HEX');
->>>>>>> 5292786a
   expect(container.querySelector(`.iui-color-palette`)).toBeFalsy();
   expect(container.querySelector(`.iui-color-field`)).toBeTruthy();
   expect(container.querySelector(`.iui-hue-slider`)).toBeTruthy();
@@ -227,6 +233,7 @@
 it('should render advanced color picker with color swatches and no title', () => {
   const { container } = render(
     <ColorPicker
+      onChangeCompleted={() => {}}
       paletteProps={{ colors: [ColorValue.create('#FFFFFF')] }}
       builderProps={{ defaultColorInputType: 'HEX' }}
     />,
@@ -235,7 +242,6 @@
   expect(container.querySelector(`.iui-color-picker`)).toBeTruthy();
   expect(container.querySelector(`.iui-color-selection-wrapper`)).toBeTruthy();
   expect(
-<<<<<<< HEAD
     container.querySelector(
       `.iui-color-picker-input-container .iui-color-picker-section-label`,
     ),
@@ -245,13 +251,6 @@
       `.iui-color-picker-palette-container .iui-color-picker-section-label`,
     ),
   ).toBeFalsy();
-=======
-    container.querySelectorAll(`.iui-color-picker-section-label`).length,
-  ).toBe(1);
-  expect(
-    container.querySelectorAll(`.iui-color-picker-section-label`)[0]
-      .textContent,
-  ).toEqual('HEX');
   expect(container.querySelector(`.iui-color-palette`)).toBeTruthy();
   expect(container.querySelector(`.iui-color-field`)).toBeTruthy();
   expect(container.querySelector(`.iui-hue-slider`)).toBeTruthy();
@@ -260,39 +259,10 @@
   expect(container.querySelectorAll(`.iui-color-swatch`).length).toBe(1);
 });
 
-it('should render advanced color picker with color swatches and title', () => {
-  const { container } = render(
-    <ColorPicker
-      paletteProps={{ colors: ['#FFFFFF'], colorPaletteTitle: 'Test Title' }}
-      builderProps={{ defaultColorInputType: 'HEX' }}
-    />,
-  );
-
-  expect(container.querySelector(`.iui-color-picker`)).toBeTruthy();
-  expect(container.querySelector(`.iui-color-selection-wrapper`)).toBeTruthy();
-  expect(
-    container.querySelectorAll(`.iui-color-picker-section-label`).length,
-  ).toBe(2);
-  expect(
-    container.querySelectorAll(`.iui-color-picker-section-label`)[0]
-      .textContent,
-  ).toEqual('HEX');
-  expect(
-    container.querySelectorAll(`.iui-color-picker-section-label`)[1]
-      .textContent,
-  ).toEqual('Test Title');
->>>>>>> 5292786a
-  expect(container.querySelector(`.iui-color-palette`)).toBeTruthy();
-  expect(container.querySelector(`.iui-color-field`)).toBeTruthy();
-  expect(container.querySelector(`.iui-hue-slider`)).toBeTruthy();
-  expect(container.querySelector(`.iui-color-dot`)).toBeTruthy();
-
-  expect(container.querySelectorAll(`.iui-color-swatch`).length).toBe(1);
-});
-
 it('should render color picker with color palette title', () => {
   const { container } = render(
     <ColorPicker
+      onChangeCompleted={() => {}}
       paletteProps={{
         colors: [ColorValue.create('#FFFFFF')],
         colorPaletteTitle: 'Test Title',

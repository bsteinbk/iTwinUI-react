/*---------------------------------------------------------------------------------------------
 * Copyright (c) Bentley Systems, Incorporated. All rights reserved.
 * See LICENSE.md in the project root for license terms and full copyright notice.
 *--------------------------------------------------------------------------------------------*/
import React from 'react';
import '@itwin/itwinui-css/css/color-picker.css';
import { ColorValue } from '../utils/color/ColorValue';
import { IconButton } from '../Buttons';
import { Input } from '../Input';
import { InputContainer } from '../utils';

// cspell: ignore borderless tbgr

export type ColorInputPanelProps = {
  /** Active RGB-based color */
  activeColor: ColorValue;
  /** active HUE value */
  activeHue: number;
  /**
   * Show HSL, RGB, or HEX input values.
   * Set to NONE to use advanced color builder without showing color input
   */
  currentInputType: 'HSL' | 'RGB' | 'HEX' | 'NONE';
  /**
   * Callback fired when selectedColor is done changing.
   * This can be on pointerUp when thumb is done dragging,
   * or when user clicks on color builder components, or when user clicks on color swatch
   */
  onChangeCompleted: (color: ColorValue) => void;
  /**
   * Callback fired when user changes input type
   */
  onInputTypeChanged?: (inputType: 'HSL' | 'RGB' | 'HEX' | 'NONE') => void;
};
export const ColorInputPanel = (props: ColorInputPanelProps) => {
  const {
    activeColor,
    activeHue,
    currentInputType,
    onChangeCompleted,
    onInputTypeChanged,
  } = props;

  const [inputType, setInputType] = React.useState<
    'HEX' | 'HSL' | 'RGB' | 'NONE'
  >(currentInputType);

  React.useEffect(() => {
    setInputType(currentInputType);
  }, [currentInputType]);

  // need to use state since may have parsing error
  const [hexInput, setHexInput] = React.useState(activeColor.toHexString());

  React.useEffect(() => {
    setHexInput(activeColor.toHexString());
    setValidHexInput(true);
  }, [activeColor, inputType]);

  const [hslInput, setHslInput] = React.useState(() => {
    const hslColor = activeColor.toHslColor();
    return [activeHue.toString(), hslColor.s.toString(), hslColor.l.toString()];
  });

  React.useEffect(() => {
    const hslColor = activeColor.toHslColor();
    setHslInput([
      activeHue.toString(),
      hslColor.s.toString(),
      hslColor.l.toString(),
    ]);
<<<<<<< HEAD
  }, [activeColor, activeHue]);
=======
  }, [activeColor, inputType]);
>>>>>>> d9129215

  const [rgbInput, setRgbInput] = React.useState(() => {
    const rgbColor = activeColor.toRgbColor();
    return [
      rgbColor.r.toString(),
      rgbColor.g.toString(),
      rgbColor.b.toString(),
    ];
  });

  React.useEffect(() => {
    const rgbColor = activeColor.toRgbColor();
    setRgbInput([
      rgbColor.r.toString(),
      rgbColor.g.toString(),
      rgbColor.b.toString(),
    ]);
  }, [activeColor]);

  const [validHexInput, setValidHexInput] = React.useState(true);

  const onSwapColorType = React.useCallback(() => {
    let newInputType: 'HEX' | 'HSL' | 'RGB' | 'NONE' = 'NONE';

    if (inputType === 'HEX') {
      newInputType = 'HSL';
    } else if (inputType === 'HSL') {
      newInputType = 'RGB';
    } else if (inputType === 'RGB') {
      newInputType = 'HEX';
    }
    setInputType(newInputType);
    onInputTypeChanged?.(newInputType);
  }, [inputType, onInputTypeChanged]);

  const handleColorInputChange = (
    type: 'HSL' | 'HEX' | 'RGB',
    value: string[],
  ) => {
    let color;

    if (type === 'HEX') {
      const colorString = value[0].startsWith('#') ? value[0] : `#${value[0]}`;
      try {
        color = ColorValue.fromString(colorString);
        onChangeCompleted(color);
        setValidHexInput(true);
        return;
      } catch (_e) {
        setHexInput(colorString);
        setValidHexInput(false);
        return;
      }
    }

    if (type === 'HSL') {
      const h = Number(value[0]);
      const s = Number(value[1]);
      const l = Number(value[2]);

      if (h < 0 || h > 360 || s < 0 || s > 100 || l < 0 || l > 100) {
        setHslInput(value);
        return;
      }
      color = ColorValue.create({
        h: h,
        s: s,
        l: l,
      });
      onChangeCompleted(color);
    }

    if (type === 'RGB') {
      const r = Number(value[0]);
      const g = Number(value[1]);
      const b = Number(value[2]);

      if (r < 0 || r > 255 || g < 0 || g > 255 || b < 0 || b > 255) {
        setRgbInput(value);
        return;
      }

      color = ColorValue.create({
        r: r,
        g: g,
        b: b,
      });
      onChangeCompleted(color);
    }
  };

  return (
    <div className='iui-color-picker-input-container'>
      <div className='iui-color-picker-section-label'>{inputType}</div>
      <div className='iui-color-input'>
        <IconButton
          styleType='borderless'
          onClick={onSwapColorType}
          size='small'
        >
          <svg viewBox='0 0 16 16' className='iui-icon' aria-hidden='true'>
            <path d='m5 15-3.78125-3.5 3.78125-3.5v2h8v3h-8zm6-7 3.78125-3.5-3.78125-3.5v2h-8v3h8z' />
          </svg>
        </IconButton>
        {inputType === 'HEX' && (
          <div className='iui-color-input-fields'>
            <InputContainer status={validHexInput ? undefined : 'negative'}>
              <Input
                size='small'
                maxLength={7}
                minLength={1}
                placeholder='HEX'
                value={hexInput}
                onChange={(event) => {
                  setHexInput(event.target.value);
                }}
                onFocus={(event) => event.target.select()}
                onKeyDown={(event) => {
                  if (event.key === 'Enter') {
                    event.preventDefault();
                    handleColorInputChange('HEX', [hexInput]);
                  }
                }}
                onBlur={(event) => {
                  event.preventDefault();
                  handleColorInputChange('HEX', [hexInput]);
                }}
              />
            </InputContainer>
          </div>
        )}
        {inputType === 'HSL' && (
          <div className='iui-color-input-fields'>
            <InputContainer
              status={
                Number(hslInput[0]) < 0 || Number(hslInput[0]) > 360
                  ? 'negative'
                  : undefined
              }
            >
              <Input
                key='hsl-h'
                size='small'
                type='number'
                min='0'
                max='359'
                placeholder='H'
                value={hslInput[0]}
                onChange={(event) => {
                  setHslInput([event.target.value, hslInput[1], hslInput[2]]);
                }}
                onFocus={(event) => event.target.select()}
                onKeyDown={(event) => {
                  if (event.key === 'Enter') {
                    event.preventDefault();
                    handleColorInputChange('HSL', hslInput);
                  }
                }}
                onBlur={(event) => {
                  event.preventDefault();
                  handleColorInputChange('HSL', hslInput);
                }}
              />
            </InputContainer>
            <InputContainer
              status={
                Number(hslInput[1]) < 0 || Number(hslInput[1]) > 100
                  ? 'negative'
                  : undefined
              }
            >
              <Input
                key='hsl-s'
                size='small'
                type='number'
                min='0'
                max='100'
                placeholder='S'
                value={hslInput[1]}
                onChange={(event) => {
                  setHslInput([hslInput[0], event.target.value, hslInput[2]]);
                }}
                onFocus={(event) => event.target.select()}
                onKeyDown={(event) => {
                  if (event.key === 'Enter') {
                    event.preventDefault();
                    handleColorInputChange('HSL', hslInput);
                  }
                }}
                onBlur={(event) => {
                  event.preventDefault();
                  handleColorInputChange('HSL', hslInput);
                }}
              />
            </InputContainer>
            <InputContainer
              status={
                Number(hslInput[2]) < 0 || Number(hslInput[2]) > 100
                  ? 'negative'
                  : undefined
              }
            >
              <Input
                key='hsl-l'
                size='small'
                type='number'
                min='0'
                max='100'
                placeholder='L'
                value={hslInput[2]}
                onChange={(event) => {
                  setHslInput([hslInput[0], hslInput[1], event.target.value]);
                }}
                onFocus={(event) => event.target.select()}
                onKeyDown={(event) => {
                  if (event.key === 'Enter') {
                    event.preventDefault();
                    handleColorInputChange('HSL', hslInput);
                  }
                }}
                onBlur={(event) => {
                  event.preventDefault();
                  handleColorInputChange('HSL', hslInput);
                }}
              />
            </InputContainer>
          </div>
        )}
        {inputType === 'RGB' && (
          <div className='iui-color-input-fields'>
            <InputContainer
              status={
                Number(rgbInput[0]) < 0 || Number(rgbInput[0]) > 255
                  ? 'negative'
                  : undefined
              }
            >
              <Input
                key='rgb-r'
                size='small'
                type='number'
                min='0'
                max='255'
                placeholder='R'
                value={rgbInput[0]}
                onChange={(event) => {
                  setRgbInput([event.target.value, rgbInput[1], rgbInput[2]]);
                }}
                onFocus={(event) => event.target.select()}
                onKeyDown={(event) => {
                  if (event.key === 'Enter') {
                    event.preventDefault();
                    handleColorInputChange('RGB', rgbInput);
                  }
                }}
                onBlur={(event) => {
                  event.preventDefault();
                  handleColorInputChange('RGB', rgbInput);
                }}
              />
            </InputContainer>
            <InputContainer
              status={
                Number(rgbInput[1]) < 0 || Number(rgbInput[1]) > 255
                  ? 'negative'
                  : undefined
              }
            >
              <Input
                key='rgb-g'
                size='small'
                type='number'
                min='0'
                max='255'
                placeholder='G'
                value={rgbInput[1]}
                onChange={(event) => {
                  setRgbInput([rgbInput[0], event.target.value, rgbInput[2]]);
                }}
                onFocus={(event) => event.target.select()}
                onKeyDown={(event) => {
                  if (event.key === 'Enter') {
                    event.preventDefault();
                    handleColorInputChange('RGB', rgbInput);
                  }
                }}
                onBlur={(event) => {
                  event.preventDefault();
                  handleColorInputChange('RGB', rgbInput);
                }}
              />
            </InputContainer>
            <InputContainer
              status={
                Number(rgbInput[2]) < 0 || Number(rgbInput[2]) > 255
                  ? 'negative'
                  : undefined
              }
            >
              <Input
                key='rgb-b'
                size='small'
                type='number'
                min='0'
                max='255'
                placeholder={'B'}
                value={rgbInput[2]}
                onChange={(event) => {
                  setRgbInput([rgbInput[0], rgbInput[1], event.target.value]);
                }}
                onFocus={(event) => event.target.select()}
                onKeyDown={(event) => {
                  if (event.key === 'Enter') {
                    event.preventDefault();
                    handleColorInputChange('RGB', rgbInput);
                  }
                }}
                onBlur={(event) => {
                  event.preventDefault();
                  handleColorInputChange('RGB', rgbInput);
                }}
              />
            </InputContainer>
          </div>
        )}
      </div>
    </div>
  );
};

export default ColorInputPanel;<|MERGE_RESOLUTION|>--- conflicted
+++ resolved
@@ -69,11 +69,7 @@
       hslColor.s.toString(),
       hslColor.l.toString(),
     ]);
-<<<<<<< HEAD
-  }, [activeColor, activeHue]);
-=======
-  }, [activeColor, inputType]);
->>>>>>> d9129215
+  }, [activeColor, activeHue, inputType]);
 
   const [rgbInput, setRgbInput] = React.useState(() => {
     const rgbColor = activeColor.toRgbColor();

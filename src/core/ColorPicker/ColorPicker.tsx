--- conflicted
+++ resolved
@@ -12,13 +12,13 @@
   useEventListener,
 } from '../utils';
 import cx from 'classnames';
-import { ColorValue } from '../utils/color/ColorValue';
+import { ColorValue, HsvColor } from '../utils/color/ColorValue';
 import { Slider } from '../Slider';
 import ColorSwatch from './ColorSwatch';
 import { IconButton } from '../Buttons';
 import { Input } from '../Input';
 
-// cspell: ignore borderless
+// cspell: ignore borderless tbgr
 
 const getVerticalPercentageOfRectangle = (rect: DOMRect, pointer: number) => {
   const position = getBoundedValue(pointer, rect.top, rect.bottom);
@@ -61,7 +61,7 @@
    * This can be on pointerUp when thumb is done dragging,
    * or when user clicks on color builder components, or when user clicks on color swatch
    */
-  onChangeCompleted?: (color: ColorValue) => void;
+  onChangeCompleted: (color: ColorValue) => void;
   /**
    * Props used to determine what advanced color picker components to display
    * to allow user to build their own color.
@@ -116,23 +116,26 @@
     number | null
   >();
   const [activeColor, setActiveColor] = React.useState<ColorValue>(
-<<<<<<< HEAD
     () => selectedColor ?? ColorValue.create('#00121D'),
-=======
-    // TODO: Fix this
-    typeof selectedColor === 'string'
-      ? ColorValue.fromString(selectedColor)
-      : ColorValue.fromString('#00121D'),
->>>>>>> 5292786a
   );
 
   const [hsvColor, setHsvColor] = React.useState(() => activeColor.toHsv());
-
+  const hsvColorValueRef = React.useRef(activeColor.tbgr);
+
+  // The following code is used to preserve the Hue after initial mount. If the current HSV value produces the same rgb value
+  // as the selectedColor prop then leave the HSV color unchanged. This prevents the jumping of HUE as the s/v values are changed
+  // by user moving the pointer.
   React.useEffect(() => {
     const newColor = selectedColor ?? ColorValue.create('#00121D');
-    setActiveColor(newColor);
-    setHsvColor(newColor.toHsv());
+    if (newColor.tbgr !== hsvColorValueRef.current) {
+      setHsvColor(newColor.toHsv());
+    }
   }, [selectedColor]);
+
+  const updateHsv = (newHsv: HsvColor, newColorValue: ColorValue) => {
+    hsvColorValueRef.current = newColorValue.tbgr;
+    setHsvColor(newHsv);
+  };
 
   // colorSwatches may be supplied as children which requires looking through DOM
   React.useEffect(() => {
@@ -210,7 +213,7 @@
   };
 
   const hueSliderColor = React.useMemo(
-    () => ColorValue.create({ ...hsvColor, s: 100, v: 100 }),
+    () => ColorValue.create({ h: hsvColor.h, s: 100, v: 100 }),
     [hsvColor],
   );
 
@@ -255,41 +258,41 @@
       };
 
   // Update color
-  const updateColor = React.useCallback(
-    (color: ColorValue, changeCompleted: boolean) => {
-      const hue = fillColor(
-        ColorValue.fromHSV({ h: color.toHSV().h, s: 100, v: 100 }),
-      );
-
-      setDotColor(fillColor(color));
-      setSquareColor(hue);
-      setSliderValue(Math.round(color.toHSV().h / 3.59));
-      setSquareTop(100 - color.toHSV().v);
-      setSquareLeft(color.toHSV().s);
-      if (changeCompleted) {
-        onChangeCompleted?.(color);
-      } else {
-        onChange?.(color);
-      }
-    },
-    [onChange, onChangeCompleted],
-  );
+  // const updateColor = React.useCallback(
+  //   (color: ColorValue, changeCompleted: boolean) => {
+  //     const hue = fillColor(
+  //       ColorValue.fromHSV({ h: color.toHSV().h, s: 100, v: 100 }),
+  //     );
+  //
+  //     setDotColor(fillColor(color));
+  //     setSquareColor(hue);
+  //     setSliderValue(Math.round(color.toHSV().h / 3.59));
+  //     setSquareTop(100 - color.toHSV().v);
+  //     setSquareLeft(color.toHSV().s);
+  //     if (changeCompleted) {
+  //       onChangeCompleted?.(color);
+  //     } else {
+  //       onChange?.(color);
+  //     }
+  //   },
+  //   [onChange, onChangeCompleted],
+  // );
 
   // Update slider change
   const updateSlider = React.useCallback(
-<<<<<<< HEAD
     (huePercent: number, selectionChanged: boolean) => {
       const hue = Math.round(huePercent * 3.59);
-      const newDotColor = ColorValue.fromHSV({
+      const newHsv = {
         h: hue,
         s: hsvColor.s,
         v: hsvColor.v,
-      });
-      setHsvColor(newDotColor.toHsv());
+      };
+      const newDotColor = ColorValue.fromHSV(newHsv);
+      updateHsv(newHsv, newDotColor);
 
       // Only update selected color when dragging is done
       if (selectionChanged) {
-        onChangeCompleted?.(newDotColor);
+        onChangeCompleted(newDotColor);
       } else {
         onChange?.(newDotColor);
       }
@@ -297,20 +300,7 @@
     [hsvColor.s, hsvColor.v, onChange, onChangeCompleted],
   );
 
-  const onChangeColor = React.useCallback(
-=======
-    (y: number, selectionChanged: boolean) => {
-      const newDotColor = ColorValue.fromHSV({
-        h: Math.round(y * 3.59),
-        s: dotColor.hsv.s,
-        v: dotColor.hsv.v,
-      });
-      updateColor(newDotColor, selectionChanged);
-    },
-    [dotColor.hsv.s, dotColor.hsv.v, updateColor],
-  );
   const onChangeHue = React.useCallback(
->>>>>>> 5292786a
     (values: ReadonlyArray<number>) => {
       updateSlider(values[0], false);
     },
@@ -329,23 +319,18 @@
 
   const updateColorDot = React.useCallback(
     (x: number, y: number, selectionChanged: boolean) => {
-      const newColor = ColorValue.fromHSV({
+      const newHsv = {
         h: hsvColor.h,
         s: x,
         v: 100 - y,
-      });
-<<<<<<< HEAD
-      setHsvColor(newColor.toHsv());
+      };
+      const newColor = ColorValue.fromHSV(newHsv);
+      updateHsv(newHsv, newColor);
       if (selectionChanged) {
-        onChangeCompleted?.(newColor);
+        onChangeCompleted(newColor);
       }
     },
     [hsvColor.h, onChangeCompleted],
-=======
-      updateColor(newColor, selectionChanged);
-    },
-    [squareColor.hsv.h, updateColor],
->>>>>>> 5292786a
   );
 
   const updateSquareValue = React.useCallback(
@@ -450,35 +435,50 @@
     'HEX' | 'HSL' | 'RGB' | 'NONE'
   >(builderProps?.defaultColorInputType ?? 'NONE');
 
-  const [hexInput, setHexInput] = React.useState(dotColor.hex.hex);
-  const [hslInput, setHslInput] = React.useState([
-    dotColor.hsl.h.toString(),
-    dotColor.hsl.s.toString(),
-    dotColor.hsl.l.toString(),
-  ]);
-  const [rgbInput, setRgbInput] = React.useState([
-    dotColor.rgb.r.toString(),
-    dotColor.rgb.g.toString(),
-    dotColor.rgb.b.toString(),
-  ]);
+  // need to use state since may have parsing error
+  const [hexInput, setHexInput] = React.useState(
+    ColorValue.create(hsvColor).toHexString(),
+  );
 
   React.useEffect(() => {
-    setHexInput(dotColor.hex.hex);
-  }, [dotColor]);
+    setHexInput(ColorValue.create(hsvColor).toHexString());
+  }, [hsvColor]);
+
+  const [hslInput, setHslInput] = React.useState(() => {
+    const hslColor = ColorValue.create(hsvColor).toHsl();
+    return [
+      hslColor.h.toString(),
+      hslColor.s.toString(),
+      hslColor.l.toString(),
+    ];
+  });
+
   React.useEffect(() => {
+    const hslColor = ColorValue.create(hsvColor).toHsl();
     setHslInput([
-      dotColor.hsl.h.toString(),
-      dotColor.hsl.s.toString(),
-      dotColor.hsl.l.toString(),
+      hslColor.h.toString(),
+      hslColor.s.toString(),
+      hslColor.l.toString(),
     ]);
-  }, [dotColor]);
+  }, [hsvColor]);
+
+  const [rgbInput, setRgbInput] = React.useState(() => {
+    const rgbColor = ColorValue.create(hsvColor).toRgb();
+    return [
+      rgbColor.r.toString(),
+      rgbColor.g.toString(),
+      rgbColor.b.toString(),
+    ];
+  });
+
   React.useEffect(() => {
+    const rgbColor = ColorValue.create(hsvColor).toRgb();
     setRgbInput([
-      dotColor.rgb.r.toString(),
-      dotColor.rgb.g.toString(),
-      dotColor.rgb.b.toString(),
+      rgbColor.r.toString(),
+      rgbColor.g.toString(),
+      rgbColor.b.toString(),
     ]);
-  }, [dotColor]);
+  }, [hsvColor]);
 
   const onSwapColorType = React.useCallback(() => {
     if (inputType === 'HEX') {
@@ -490,76 +490,44 @@
     }
   }, [inputType]);
 
-<<<<<<< HEAD
-  const colorHexString = ColorValue.create(hsvColor).toHexString();
-  const hslColor = ColorValue.create(hsvColor).toHsl();
-  const rgbColor = ColorValue.create(hsvColor).toRgb();
-=======
   const handleColorInputChange = (
     type: 'HSL' | 'HEX' | 'RGB',
-    part: string,
-    value: string,
+    value: string[],
   ) => {
     let color;
 
     if (type === 'HEX') {
-      color = ColorValue.fromString(value);
-      if (color.tbgr === 0 && value != '#000' && value != '#000000') {
-        // Check for invalid input
-        setHexInput(value);
+      const colorString = value[0].startsWith('#') ? value[0] : `#${value[0]}`;
+      try {
+        color = ColorValue.fromString(colorString);
+        onChangeCompleted(color);
         return;
+      } catch (_e) {
+        setHexInput(colorString);
+        return;
       }
     }
 
     if (type === 'HSL') {
-      if (part === 'h') {
-        color = ColorValue.fromHSL({
-          h: Number(value),
-          s: dotColor.hsl.s,
-          l: dotColor.hsl.l,
-        });
-      } else if (part === 's') {
-        color = ColorValue.fromHSL({
-          h: dotColor.hsl.h,
-          s: Number(value),
-          l: dotColor.hsl.l,
-        });
-      } else if (part === 'l') {
-        color = ColorValue.fromHSL({
-          h: dotColor.hsl.h,
-          s: dotColor.hsl.l,
-          l: Number(value),
-        });
-      }
+      const values: string[] = value as string[];
+      color = ColorValue.fromHSL({
+        h: Number(values[0]),
+        s: Number(values[1]),
+        l: Number(values[2]),
+      });
+      onChangeCompleted(color);
     }
 
     if (type === 'RGB') {
-      if (part === 'r') {
-        color = ColorValue.fromRGB({
-          r: Number(value),
-          g: dotColor.rgb.g,
-          b: dotColor.rgb.b,
-        });
-      } else if (part === 'g') {
-        color = ColorValue.fromRGB({
-          r: dotColor.rgb.r,
-          g: Number(value),
-          b: dotColor.rgb.b,
-        });
-      } else if (part === 'b') {
-        color = ColorValue.fromRGB({
-          r: dotColor.rgb.r,
-          g: dotColor.rgb.g,
-          b: Number(value),
-        });
-      }
-    }
-
-    if (color) {
-      updateColor(color, true);
+      const values: string[] = value as string[];
+      color = ColorValue.fromRGB({
+        r: Number(values[0]),
+        g: Number(values[1]),
+        b: Number(values[2]),
+      });
+      onChangeCompleted(color);
     }
   };
->>>>>>> 5292786a
 
   return (
     <div
@@ -611,11 +579,7 @@
             {inputType === 'HEX' && (
               <div className='iui-color-input-fields'>
                 <Input
-<<<<<<< HEAD
-                  type={'small'}
-                  placeholder={'HEX'}
-                  value={colorHexString}
-=======
+                  key='hex'
                   size='small'
                   maxLength={7}
                   minLength={1}
@@ -624,26 +588,24 @@
                   onChange={(event) => {
                     setHexInput(event.target.value);
                   }}
+                  onFocus={(event) => event.target.select()}
                   onKeyDown={(event) => {
                     if (event.key === 'Enter') {
-                      handleColorInputChange('HEX', 'hex', hexInput);
+                      event.preventDefault();
+                      handleColorInputChange('HEX', [hexInput]);
                     }
                   }}
-                  onBlur={() => {
-                    handleColorInputChange('HEX', 'hex', hexInput);
-                  }}
->>>>>>> 5292786a
+                  onBlur={(event) => {
+                    event.preventDefault();
+                    handleColorInputChange('HEX', [hexInput]);
+                  }}
                 />
               </div>
             )}
             {inputType === 'HSL' && (
               <div className='iui-color-input-fields'>
-<<<<<<< HEAD
-                <Input type={'small'} placeholder={'H'} value={hslColor.h} />
-                <Input type={'small'} placeholder={'S'} value={hslColor.s} />
-                <Input type={'small'} placeholder={'L'} value={hslColor.l} />
-=======
                 <Input
+                  key='hsl-h'
                   size='small'
                   type='number'
                   min='0'
@@ -653,16 +615,20 @@
                   onChange={(event) => {
                     setHslInput([event.target.value, hslInput[1], hslInput[2]]);
                   }}
+                  onFocus={(event) => event.target.select()}
                   onKeyDown={(event) => {
                     if (event.key === 'Enter') {
-                      handleColorInputChange('HSL', 'h', hslInput[0]);
+                      event.preventDefault();
+                      handleColorInputChange('HSL', hslInput);
                     }
                   }}
-                  onBlur={() => {
-                    handleColorInputChange('HSL', 'h', hslInput[0]);
+                  onBlur={(event) => {
+                    event.preventDefault();
+                    handleColorInputChange('HSL', hslInput);
                   }}
                 />
                 <Input
+                  key='hsl-s'
                   size='small'
                   type='number'
                   min='0'
@@ -672,16 +638,20 @@
                   onChange={(event) => {
                     setHslInput([hslInput[0], event.target.value, hslInput[2]]);
                   }}
+                  onFocus={(event) => event.target.select()}
                   onKeyDown={(event) => {
                     if (event.key === 'Enter') {
-                      handleColorInputChange('HSL', 's', hslInput[1]);
+                      event.preventDefault();
+                      handleColorInputChange('HSL', hslInput);
                     }
                   }}
-                  onBlur={() => {
-                    handleColorInputChange('HSL', 's', hslInput[1]);
+                  onBlur={(event) => {
+                    event.preventDefault();
+                    handleColorInputChange('HSL', hslInput);
                   }}
                 />
                 <Input
+                  key='hsl-l'
                   size='small'
                   type='number'
                   min='0'
@@ -691,26 +661,24 @@
                   onChange={(event) => {
                     setHslInput([hslInput[0], hslInput[1], event.target.value]);
                   }}
+                  onFocus={(event) => event.target.select()}
                   onKeyDown={(event) => {
                     if (event.key === 'Enter') {
-                      handleColorInputChange('HSL', 'l', hslInput[2]);
+                      event.preventDefault();
+                      handleColorInputChange('HSL', hslInput);
                     }
                   }}
-                  onBlur={() => {
-                    handleColorInputChange('HSL', 'l', hslInput[2]);
+                  onBlur={(event) => {
+                    event.preventDefault();
+                    handleColorInputChange('HSL', hslInput);
                   }}
                 />
->>>>>>> 5292786a
               </div>
             )}
             {inputType === 'RGB' && (
               <div className='iui-color-input-fields'>
-<<<<<<< HEAD
-                <Input type={'small'} placeholder={'R'} value={rgbColor.r} />
-                <Input type={'small'} placeholder={'G'} value={rgbColor.g} />
-                <Input type={'small'} placeholder={'B'} value={rgbColor.b} />
-=======
                 <Input
+                  key='rgb-r'
                   size='small'
                   type='number'
                   min='0'
@@ -718,18 +686,22 @@
                   placeholder='R'
                   value={rgbInput[0]}
                   onChange={(event) => {
-                    setHslInput([event.target.value, rgbInput[1], rgbInput[2]]);
-                  }}
+                    setRgbInput([event.target.value, rgbInput[1], rgbInput[2]]);
+                  }}
+                  onFocus={(event) => event.target.select()}
                   onKeyDown={(event) => {
                     if (event.key === 'Enter') {
-                      handleColorInputChange('RGB', 'r', rgbInput[0]);
+                      event.preventDefault();
+                      handleColorInputChange('RGB', rgbInput);
                     }
                   }}
-                  onBlur={() => {
-                    handleColorInputChange('RGB', 'r', rgbInput[0]);
+                  onBlur={(event) => {
+                    event.preventDefault();
+                    handleColorInputChange('RGB', rgbInput);
                   }}
                 />
                 <Input
+                  key='rgb-g'
                   size='small'
                   type='number'
                   min='0'
@@ -737,18 +709,22 @@
                   placeholder='G'
                   value={rgbInput[1]}
                   onChange={(event) => {
-                    setHslInput([rgbInput[0], event.target.value, rgbInput[2]]);
-                  }}
+                    setRgbInput([rgbInput[0], event.target.value, rgbInput[2]]);
+                  }}
+                  onFocus={(event) => event.target.select()}
                   onKeyDown={(event) => {
                     if (event.key === 'Enter') {
-                      handleColorInputChange('RGB', 'g', rgbInput[1]);
+                      event.preventDefault();
+                      handleColorInputChange('RGB', rgbInput);
                     }
                   }}
-                  onBlur={() => {
-                    handleColorInputChange('RGB', 'g', rgbInput[1]);
+                  onBlur={(event) => {
+                    event.preventDefault();
+                    handleColorInputChange('RGB', rgbInput);
                   }}
                 />
                 <Input
+                  key='rgb-b'
                   size='small'
                   type='number'
                   min='0'
@@ -756,18 +732,20 @@
                   placeholder={'B'}
                   value={rgbInput[2]}
                   onChange={(event) => {
-                    setHslInput([rgbInput[0], rgbInput[1], event.target.value]);
-                  }}
+                    setRgbInput([rgbInput[0], rgbInput[1], event.target.value]);
+                  }}
+                  onFocus={(event) => event.target.select()}
                   onKeyDown={(event) => {
                     if (event.key === 'Enter') {
-                      handleColorInputChange('RGB', 'b', rgbInput[2]);
+                      event.preventDefault();
+                      handleColorInputChange('RGB', rgbInput);
                     }
                   }}
-                  onBlur={() => {
-                    handleColorInputChange('RGB', 'b', rgbInput[2]);
+                  onBlur={(event) => {
+                    event.preventDefault();
+                    handleColorInputChange('RGB', rgbInput);
                   }}
                 />
->>>>>>> 5292786a
               </div>
             )}
           </div>
@@ -790,19 +768,10 @@
                 <ColorSwatch
                   key={index}
                   color={color}
-                  onClick={() => {
-<<<<<<< HEAD
+                  onClick={(event) => {
+                    event.preventDefault();
                     onChangeCompleted?.(color);
                     setActiveColor(color);
-=======
-                    if (typeof color === 'string') {
-                      onChangeCompleted?.(ColorValue.fromString(color));
-                      // TODO: Fix this
-                      // } else if (color.type === HSVColor) {
-                      //   onChangeCompleted(ColorValue.fromHSL(color));
-                      setActiveColor(ColorValue.fromString(color));
-                    }
->>>>>>> 5292786a
                   }}
                   isActive={color.equals(activeColor)}
                 />

/*---------------------------------------------------------------------------------------------
 * Copyright (c) Bentley Systems, Incorporated. All rights reserved.
 * See LICENSE.md in the project root for license terms and full copyright notice.
 *--------------------------------------------------------------------------------------------*/
import { Story, Meta } from '@storybook/react';
import React from 'react';
import {
  ColorPicker,
  ColorPickerProps,
  IconButton,
  ColorSwatch,
<<<<<<< HEAD
=======
  Button,
>>>>>>> 44d220c3
} from '../../src/core';
import { action } from '@storybook/addon-actions';
import { ColorValue } from '../../src/core/utils/color/ColorValue';

export default {
  component: ColorPicker,
  argTypes: {
    className: { control: { disable: true } },
    style: { control: { disable: true } },
    children: { control: { disable: true } },
  },
  title: 'Core/ColorPicker',
} as Meta<ColorPickerProps>;

const ColorsList = [
  { color: '#ffffff', name: 'WHITE' },
  { color: '#5a6973', name: 'GREY' },
  { color: '#00121d', name: 'KURETAKE BLACK MANGA' },
  { color: '#002a44', name: 'RHAPSODY IN BLUE' },
  { color: '#00426b', name: 'DARK IMPERIAL BLUE' },
  { color: '#005a92', name: 'JETSKI RACE' },
  { color: '#0073ba', name: 'FRENCH BLUE' },
  { color: '#008be1', name: 'BLUE COLA' },
  { color: '#30b0ff', name: 'FANTASY CONSOLE SKY' },
  { color: '#58bfff', name: 'HELLO SUMMER' },
  { color: '#7fceff', name: 'CHROMIS DAMSEL BLUE' },
  { color: '#a6ddff', name: 'DROPLET' },
  { color: '#cdecff', name: 'LUCID DREAMS' },
  { color: '#e5f5fd', name: 'KODAMA WHITE' },
  { color: '#010200', name: 'REGISTRATION BLACK' },
  { color: '#122306', name: 'YUZU SOY' },
  { color: '#23450b', name: 'FOREST GREEN' },
  { color: '#346711', name: 'TATZELWURM GREEN' },
  { color: '#458816', name: 'CHLOROPHYLL' },
  { color: '#56aa1c', name: 'PLASTIC PINES' },
  { color: '#5fbb1f', name: 'FIELD GREEN' },
  { color: '#67cc22', name: 'GREEN HIGH' },
  { color: '#91e458', name: 'LILLIPUTIAN LIME' },
  { color: '#b2ec8b', name: 'GREEN DAY' },
  { color: '#d4f4bd', name: 'TEA GREEN' },
  { color: '#eef6e8', name: 'VERDE PASTEL' },
  { color: '#9ba5af', name: 'SERYI GREY' },
  { color: '#cf0000', name: 'RED EPIPHYLLUM' },
  { color: '#ff6300', name: 'SAFETY ORANGE' },
  { color: '#ffc335', name: 'RISE-N-SHINE' },
];

export const Basic: Story<ColorPickerProps> = (args) => {
  const [activeColor, setActiveColor] = React.useState(ColorsList[2]);
  const [colorName, setColorName] = React.useState(ColorsList[2].name);

  const [opened, setOpened] = React.useState(false);

  const onColorChanged = (color: ColorValue) => {
    const hexString = color.toHslString();
    const index = ColorsList.findIndex((swatch) => swatch.color === hexString);
    setActiveColor(ColorsList[index]);
    setColorName(ColorsList[index].name);
    action(`Selected ${ColorsList[index].color}`)();
  };

  return (
    <>
      <IconButton onClick={() => setOpened(!opened)}>
        <span
          style={{
            backgroundColor: activeColor.color,
            border: '1px solid',
          }}
        />
      </IconButton>
      <span style={{ marginLeft: 16 }}>{colorName}</span>
      {opened && (
        <div style={{ marginTop: 4 }}>
          <ColorPicker {...args} onChangeCompleted={onColorChanged} />
        </div>
      )}
    </>
  );
};
Basic.args = {
  paletteProps: {
    colors: ColorsList.map((color) => {
      return color.color;
    }),
  },
};

export const ColorSwatchOnly: Story<ColorPickerProps> = () => {
  const [activeIndex, setActiveIndex] = React.useState(0);

  const onClickColor = (index: number) => {
    action(`Clicked color ${ColorsList[index].color}`)();
    setActiveIndex(index);
  };

  return (
    <>
      {
        <div style={{ marginTop: 4, display: 'flex' }}>
          <ColorSwatch
            color={ColorValue.create('#5A6973')}
            onClick={() => {
              onClickColor(0);
            }}
            isActive={0 === activeIndex}
            style={{ marginRight: 8 }}
          />
          <ColorSwatch
            color={ColorValue.create('#FFFFFF')}
            onClick={() => {
              onClickColor(1);
            }}
            isActive={1 === activeIndex}
          />
        </div>
      }
    </>
  );
};
ColorSwatchOnly.args = {};

export const Advanced: Story<ColorPickerProps> = (args) => {
  const [opened, setOpened] = React.useState(false);
  const [selectedColor, setSelectedColor] = React.useState<ColorValue>(
    ColorValue.create({ h: 0, s: 100, l: 50 }),
  );
  const [colorDisplayString, setColorDisplayString] = React.useState(
    selectedColor.toHslString(),
  );
  const [displayType, setDisplayType] = React.useState(0); // 0 = HSL, 1= RGB, 2=HEX, 3=HSV

  // const [savedColors] = React.useState<Array<ColorValue>>([
  //   ColorValue.fromHSL({ h: 0, s: 100, l: 50 }),
  //   ColorValue.fromRGB({ r: 255, g: 98, b: 0 }),
  //   ColorValue.fromString('#fec134'),
  //   ColorValue.fromHSV({ h: 95, s: 83, v: 72 }),
  //   ColorValue.fromHSL({ h: 202, s: 100, l: 59 }),
  // ]);

  const onColorChanged = (color: ColorValue) => {
    setSelectedColor(color);
    action(`Selected ${colorDisplayString}`)();
  };

<<<<<<< HEAD
  const onUpdateDisplayString = () => {
    if (colorDisplayString == undefined) {
      setColorDisplayString(selectedColor.toHslString());
    } else if (colorDisplayString.substring(0, 3) == 'hsl') {
      setColorDisplayString(selectedColor.toRgbString());
    } else if (colorDisplayString.substring(0, 3) == 'rgb') {
      setColorDisplayString(selectedColor.toHsvString());
    } else if (colorDisplayString.substring(0, 3) == 'hsv') {
      setColorDisplayString(selectedColor.toHexString());
=======
  const onDisplayTypeChange = () => {
    if (displayType === 3) {
      setDisplayType(0);
>>>>>>> 44d220c3
    } else {
      setDisplayType(displayType + 1);
    }
  };

  React.useEffect(() => {
    switch (displayType) {
      case 0: {
        setColorDisplayString(selectedColor.toHslString());
        break;
      }
      case 1: {
        setColorDisplayString(selectedColor.toRgbString());
        break;
      }
      case 2: {
        setColorDisplayString(selectedColor.toHexString());
        break;
      }
      case 3: {
        setColorDisplayString(selectedColor.toHsvString());
        break;
      }
    }
  }, [displayType, selectedColor]);

  return (
    <>
      <IconButton onClick={() => setOpened(!opened)}>
        <span
          style={{
            backgroundColor: selectedColor.toHslString(),
            border: '1px solid',
          }}
        />
      </IconButton>
      <Button
        onClick={onDisplayTypeChange}
        endIcon={
          <svg viewBox='0 0 16 16' className='iui-icon' aria-hidden='true'>
            <path d='m5 15-3.78125-3.5 3.78125-3.5v2h8v3h-8zm6-7 3.78125-3.5-3.78125-3.5v2h-8v3h8z' />
          </svg>
        }
        styleType='default'
      >
        <div style={{ width: 115 }}>
          {colorDisplayString ?? 'No color selected.'}
        </div>
      </Button>

      {opened && (
        <div style={{ marginTop: 4 }}>
          <ColorPicker
            selectedColor={selectedColor}
            {...args}
            onChangeCompleted={onColorChanged}
          />
        </div>
      )}
    </>
  );
};

Advanced.args = {
  paletteProps: {
    colors: [
      ColorValue.create('#FFFFFF'),
      ColorValue.create('#5A6973'),
      ColorValue.create('#346711'),
    ],
    colorPaletteTitle: 'Saved Colors',
  },
  builderProps: {
    defaultColorInputType: 'RGB',
  },
};<|MERGE_RESOLUTION|>--- conflicted
+++ resolved
@@ -9,10 +9,7 @@
   ColorPickerProps,
   IconButton,
   ColorSwatch,
-<<<<<<< HEAD
-=======
   Button,
->>>>>>> 44d220c3
 } from '../../src/core';
 import { action } from '@storybook/addon-actions';
 import { ColorValue } from '../../src/core/utils/color/ColorValue';
@@ -158,21 +155,9 @@
     action(`Selected ${colorDisplayString}`)();
   };
 
-<<<<<<< HEAD
-  const onUpdateDisplayString = () => {
-    if (colorDisplayString == undefined) {
-      setColorDisplayString(selectedColor.toHslString());
-    } else if (colorDisplayString.substring(0, 3) == 'hsl') {
-      setColorDisplayString(selectedColor.toRgbString());
-    } else if (colorDisplayString.substring(0, 3) == 'rgb') {
-      setColorDisplayString(selectedColor.toHsvString());
-    } else if (colorDisplayString.substring(0, 3) == 'hsv') {
-      setColorDisplayString(selectedColor.toHexString());
-=======
   const onDisplayTypeChange = () => {
     if (displayType === 3) {
       setDisplayType(0);
->>>>>>> 44d220c3
     } else {
       setDisplayType(displayType + 1);
     }

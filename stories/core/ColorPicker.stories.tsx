/*---------------------------------------------------------------------------------------------
 * Copyright (c) Bentley Systems, Incorporated. All rights reserved.
 * See LICENSE.md in the project root for license terms and full copyright notice.
 *--------------------------------------------------------------------------------------------*/
import { Story, Meta } from '@storybook/react';
import React from 'react';
import {
  ColorPicker,
  ColorPickerProps,
  IconButton,
  Tooltip,
  ColorSwatch,
  fillColor,
} from '../../src/core';
import { action } from '@storybook/addon-actions';
import SvgAddCircular from '@itwin/itwinui-icons-react/cjs/icons/AddCircular';
import { ColorValue } from '../../src/core/utils/color/ColorValue';

export default {
  component: ColorPicker,
  argTypes: {
    className: { control: { disable: true } },
    style: { control: { disable: true } },
    children: { control: { disable: true } },
  },
  title: 'Core/ColorPicker',
} as Meta<ColorPickerProps>;

const ColorsList = [
  { color: '#FFFFFF', name: 'WHITE' },
  { color: '#5A6973', name: 'GREY' },
  { color: '#00121D', name: 'KURETAKE BLACK MANGA' },
  { color: '#002A44', name: 'RHAPSODY IN BLUE' },
  { color: '#00426B', name: 'DARK IMPERIAL BLUE' },
  { color: '#005A92', name: 'JETSKI RACE' },
  { color: '#0073BA', name: 'FRENCH BLUE' },
  { color: '#008BE1', name: 'BLUE COLA' },
  { color: '#30B0FF', name: 'FANTASY CONSOLE SKY' },
  { color: '#58BFFF', name: 'HELLO SUMMER' },
  { color: '#7FCEFF', name: 'CHROMIS DAMSEL BLUE' },
  { color: '#A6DDFF', name: 'DROPLET' },
  { color: '#CDECFF', name: 'LUCID DREAMS' },
  { color: '#E5F5FD', name: 'KODAMA WHITE' },
  { color: '#010200', name: 'REGISTRATION BLACK' },
  { color: '#122306', name: 'YUZU SOY' },
  { color: '#23450b', name: 'FOREST GREEN' },
  { color: '#346711', name: 'TATZELWURM GREEN' },
  { color: '#458816', name: 'CHLOROPHYLL' },
  { color: '#56AA1C', name: 'PLASTIC PINES' },
  { color: '#5FBB1F', name: 'FIELD GREEN' },
  { color: '#67CC22', name: 'GREEN HIGH' },
  { color: '#91E458', name: 'LILLIPUTIAN LIME' },
  { color: '#B2EC8B', name: 'GREEN DAY' },
  { color: '#D4F4BD', name: 'TEA GREEN' },
  { color: '#EEF6E8', name: 'VERDE PASTEL' },
  { color: '#9BA5AF', name: 'SERYI GREY' },
  { color: '#CF0000', name: 'RED EPIPHYLLUM' },
  { color: '#FF6300', name: 'SAFETY ORANGE' },
  { color: '#FFC335', name: 'RISE-N-SHINE' },
];

export const Basic: Story<ColorPickerProps> = (args) => {
  const [activeIndex, setActiveIndex] = React.useState(5);

  const [opened, setOpened] = React.useState(false);

  const onClickColor = (index: number) => {
    action(`Clicked color ${ColorsList[index].color}`)();
    setActiveIndex(index);
  };

  return (
    <>
      <IconButton onClick={() => setOpened(!opened)}>
        <span
          style={{
            backgroundColor: ColorsList[activeIndex].color,
            border: '1px solid',
          }}
        />
      </IconButton>
      <span style={{ marginLeft: 16 }}>{ColorsList[activeIndex].name}</span>
      {opened && (
        <div style={{ marginTop: 4 }}>
          <ColorPicker {...args}>
            {ColorsList.map((color, index) => {
              return (
                <ColorSwatch
                  key={index + color.color}
                  color={color.color}
                  onClick={() => {
                    onClickColor(index);
                  }}
                  isActive={index === activeIndex}
                />
              );
            })}
          </ColorPicker>
        </div>
      )}
    </>
  );
};

Basic.args = {};

export const ColorSwatchOnly: Story<ColorPickerProps> = () => {
  const [activeIndex, setActiveIndex] = React.useState(0);

  const onClickColor = (index: number) => {
    action(`Clicked color ${ColorsList[index].color}`)();
    setActiveIndex(index);
  };

  return (
    <>
      {
        <div style={{ marginTop: 4, display: 'flex' }}>
          <ColorSwatch
            color={'#5A6973'}
            onClick={() => {
              onClickColor(0);
            }}
            isActive={0 === activeIndex}
            style={{ marginRight: 8 }}
          />
          <ColorSwatch
            color={'#FFFFFF'}
            onClick={() => {
              onClickColor(1);
            }}
            isActive={1 === activeIndex}
          />
        </div>
      }
    </>
  );
};

ColorSwatchOnly.args = {};

export const WithTooltip: Story<ColorPickerProps> = (args) => {
  const [opened, setOpened] = React.useState(false);

  const [activeIndex, setActiveIndex] = React.useState(-1);

  const onColorClick = (index: number) => {
    action(`Clicked ${ColorsList[index].name}`)();
    setActiveIndex(index);
  };

  return (
    <>
      <IconButton onClick={() => setOpened(!opened)}>
        <span
          style={{
            backgroundColor:
              activeIndex > -1 ? ColorsList[activeIndex].color : '#FFF',
            border: '1px solid',
          }}
        />
      </IconButton>
      <span style={{ marginLeft: 16 }}>
        {activeIndex > -1 ? ColorsList[activeIndex].name : 'No color selected.'}
      </span>
      {opened && (
        <div style={{ marginTop: 4 }}>
          <ColorPicker {...args}>
            {ColorsList.map((color, index) => {
              return (
                <>
                  <Tooltip content={color.name} placement={'bottom-end'}>
                    <ColorSwatch
                      key={index + color.color}
                      color={color.color}
                      onClick={() => {
                        onColorClick(index);
                      }}
                      isActive={index == activeIndex}
                    />
                  </Tooltip>
                </>
              );
            })}
          </ColorPicker>
        </div>
      )}
    </>
  );
};

WithTooltip.args = {};

export const Advanced: Story<ColorPickerProps> = (args) => {
  const [opened, setOpened] = React.useState(false);
  const [activeIndex, setActiveIndex] = React.useState(-1);
  const [selectedColor, setSelectedColor] = React.useState<ColorValue>(
    ColorValue.fromHSL({ h: 0, s: 100, l: 50 }),
  );
  const [colorDisplayString, setColorDisplayString] = React.useState(
    selectedColor.toHslString(),
  );
  const [savedColors] = React.useState<Array<ColorValue>>([
    ColorValue.fromHSL({ h: 0, s: 100, l: 50 }),
    ColorValue.fromRGB({ r: 255, g: 98, b: 0 }),
    ColorValue.fromString('#fec134'),
    ColorValue.fromHSV({ h: 95, s: 83, v: 72 }),
    ColorValue.fromHSL({ h: 202, s: 100, l: 59 }),
  ]);

  const onColorClick = (index: number) => {
    action(`Clicked ${savedColors[index].toHslString()}`)();
    setActiveIndex(index);
<<<<<<< HEAD
    setSelectedColor(savedColors[index]);
    setColorDisplayString(savedColors[index].toHsvString());
=======
    setSelectedColor(color);
    setColorDisplayString(color.hsl.displayString);
>>>>>>> 92ae6782
  };

  const onColorChanged = (color: ColorValue) => {
    setActiveIndex(-1);
    setSelectedColor(color);
<<<<<<< HEAD
    setColorDisplayString(color.toHsvString());
    action(`Selected ${color.toHslString()}`)();
=======
    setColorDisplayString(color.hsl?.displayString);
    action(`Selected ${color.hsl?.displayString}`)();
>>>>>>> 92ae6782
  };

  const onAdd = () => {
    const color =
      selectedColor?.toHslString() ??
      fillColor(selectedColor).hsl.displayString;
    if (
      savedColors.findIndex(
        (swatch) => fillColor(swatch).hsl.displayString === color,
      ) > -1
    ) {
      action(`Cannot add duplicate color ${color}`)();
      return;
    }
    action(`Added color ${color}`)();
    setActiveIndex(savedColors.length);
    savedColors.push(selectedColor);
  };

  const onUpdateDisplayString = () => {
    if (colorDisplayString == undefined) {
      setColorDisplayString(fillColor(selectedColor).hsl.displayString);
    } else if (colorDisplayString.substring(0, 3) == 'hsl') {
      setColorDisplayString(selectedColor.toRgbString());
    } else if (colorDisplayString.substring(0, 3) == 'rgb') {
      setColorDisplayString(selectedColor.toHsvString());
    } else if (colorDisplayString.substring(0, 3) == 'hsv') {
      setColorDisplayString(selectedColor.toHexString());
    } else {
      setColorDisplayString(selectedColor.toHslString());
    }
  };

  return (
    <>
      <IconButton onClick={() => setOpened(!opened)}>
        <span
          style={{
            backgroundColor: selectedColor.toHslString(),
            border: '1px solid',
          }}
        />
      </IconButton>

      <span style={{ marginLeft: 16 }} onClick={onUpdateDisplayString}>
        {colorDisplayString ?? 'No color selected.'}
      </span>

      {opened && (
        <div style={{ marginTop: 4 }}>
          <ColorPicker
            selectedColor={selectedColor}
            onSelectionChanged={onColorChanged}
            {...args}
          >
            <button className='iui-button iui-borderless' onClick={onAdd}>
              <SvgAddCircular className='iui-icon' aria-hidden='true' />
            </button>

            {savedColors.map((color, index) => {
              const colorString = color.toHslString();
              return (
                <>
                  <ColorSwatch
                    key={index + colorString}
                    color={colorString}
                    onClick={() => {
                      onColorClick(index);
                    }}
                    isActive={index == activeIndex}
                  />
                </>
              );
            })}
          </ColorPicker>
        </div>
      )}
    </>
  );
};

Advanced.args = {
  type: 'advanced',
  colorPaletteTitle: 'Saved Colors',
};<|MERGE_RESOLUTION|>--- conflicted
+++ resolved
@@ -211,25 +211,15 @@
   const onColorClick = (index: number) => {
     action(`Clicked ${savedColors[index].toHslString()}`)();
     setActiveIndex(index);
-<<<<<<< HEAD
     setSelectedColor(savedColors[index]);
-    setColorDisplayString(savedColors[index].toHsvString());
-=======
-    setSelectedColor(color);
-    setColorDisplayString(color.hsl.displayString);
->>>>>>> 92ae6782
+    setColorDisplayString(savedColors[index].toHslString());
   };
 
   const onColorChanged = (color: ColorValue) => {
     setActiveIndex(-1);
     setSelectedColor(color);
-<<<<<<< HEAD
-    setColorDisplayString(color.toHsvString());
+    setColorDisplayString(color.toHslString());
     action(`Selected ${color.toHslString()}`)();
-=======
-    setColorDisplayString(color.hsl?.displayString);
-    action(`Selected ${color.hsl?.displayString}`)();
->>>>>>> 92ae6782
   };
 
   const onAdd = () => {
